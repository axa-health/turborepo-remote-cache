name: Docker

on:
  release:
    types: [published]
  workflow_dispatch:

permissions: read-all

env:
  IMAGE_NAME: ducktors/turborepo-remote-cache

jobs:
  docker-build:
    name: Docker Build
    runs-on: ubuntu-latest
    steps:
      - name: Harden Runner
        uses: step-security/harden-runner@91182cccc01eb5e619899d80e4e971d6181294a7 # v2.10.1
        with:
          egress-policy: audit
      - name: Checkout
        uses: actions/checkout@11bd71901bbe5b1630ceea73d27597364c9af683 # v4.2.2
      - name: Get package version
        id: package-version
        uses: martinbeentjes/npm-get-version-action@3cf273023a0dda27efcd3164bdfb51908dd46a5b # main
        with:
          path: .
<<<<<<< HEAD
      - name: Set correct environment
        run: |
          TAG=${{ steps.package-version.outputs.current-version}}
          echo "TAG=$TAG" >> "$GITHUB_ENV"
      - name: Set up QEMU
        uses: docker/setup-qemu-action@68827325e0b33c7199eb31dd4e31fbe9023e06e3 # v3.0.0

      - name: Set up Docker Buildx
        uses: docker/setup-buildx-action@d70bba72b1f3fd22344832f00baa16ece964efeb # v3.3.0

=======
      - name: Set up Docker Buildx
        uses: docker/setup-buildx-action@c47758b77c9736f4b2ef4073d4d51994fabfe349 # v3.7.1
>>>>>>> 55cf37ae
      - name: Login to DockerHub
        uses: docker/login-action@9780b0c442fbb1117ed29e0efdff1e18412f7567 # v3.3.0
        with:
          username: ${{ secrets.DOCKERHUB_USERNAME }}
          password: ${{ secrets.DOCKERHUB_TOKEN }}
      - name: Build and push
        uses: docker/build-push-action@v6
        with:
          context: .
          platforms: linux/amd64,linux/arm64
          file: Dockerfile
          push: true
          tags: |
            ${{env.IMAGE_NAME}}:${{ steps.package-version.outputs.current-version}}
          cache-from: |
            type=gha
          cache-to: type=gha,mode=max

<|MERGE_RESOLUTION|>--- conflicted
+++ resolved
@@ -26,21 +26,14 @@
         uses: martinbeentjes/npm-get-version-action@3cf273023a0dda27efcd3164bdfb51908dd46a5b # main
         with:
           path: .
-<<<<<<< HEAD
       - name: Set correct environment
         run: |
           TAG=${{ steps.package-version.outputs.current-version}}
           echo "TAG=$TAG" >> "$GITHUB_ENV"
       - name: Set up QEMU
         uses: docker/setup-qemu-action@68827325e0b33c7199eb31dd4e31fbe9023e06e3 # v3.0.0
-
-      - name: Set up Docker Buildx
-        uses: docker/setup-buildx-action@d70bba72b1f3fd22344832f00baa16ece964efeb # v3.3.0
-
-=======
       - name: Set up Docker Buildx
         uses: docker/setup-buildx-action@c47758b77c9736f4b2ef4073d4d51994fabfe349 # v3.7.1
->>>>>>> 55cf37ae
       - name: Login to DockerHub
         uses: docker/login-action@9780b0c442fbb1117ed29e0efdff1e18412f7567 # v3.3.0
         with:
