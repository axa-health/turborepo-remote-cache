--- conflicted
+++ resolved
@@ -58,14 +58,9 @@
     "fastify-plugin": "5.0.1",
     "fs-blob-store": "6.0.0",
     "hyperid": "3.1.1",
-<<<<<<< HEAD
     "node-fetch": "^3.3.2",
-    "pino": "6.13.3",
-    "pino-pretty": "10.3.0",
-=======
     "pino": "^9.5.0",
     "pino-pretty": "^13.0.0",
->>>>>>> 51247623
     "s3-blob-store": "4.1.1"
   },
   "devDependencies": {
@@ -113,17 +108,6 @@
     "api",
     "dist",
     "vercel.json"
-<<<<<<< HEAD
   ],
-  "pnpm": {
-    "overrides": {
-      "xml2js@<0.5.0": ">=0.5.0",
-      "semver@>=7.0.0 <7.5.2": ">=7.5.2",
-      "tough-cookie@<4.1.3": ">=4.1.3"
-    }
-  },
   "packageManager": "pnpm@9.12.0+sha512.4abf725084d7bcbafbd728bfc7bee61f2f791f977fd87542b3579dcb23504d170d46337945e4c66485cd12d588a0c0e570ed9c477e7ccdd8507cf05f3f92eaca"
-=======
-  ]
->>>>>>> 51247623
 }