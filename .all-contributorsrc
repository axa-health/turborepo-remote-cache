{
  "files": [
    "README.md"
  ],
  "imageSize": 100,
  "commit": false,
  "commitConvention": "angular",
  "contributors": [
    {
      "login": "fox1t",
      "name": "Maksim Sinik",
      "avatar_url": "https://avatars.githubusercontent.com/u/1620916?v=4",
      "profile": "https://maksim.dev",
      "contributions": [
        "code",
        "test",
        "ideas",
        "maintenance",
        "mentoring"
      ]
    },
    {
      "login": "tehKapa",
      "name": "Matteo Vivona",
      "avatar_url": "https://avatars.githubusercontent.com/u/6388707?v=4",
      "profile": "http://matteovivona.it",
      "contributions": [
        "infra",
        "security",
        "doc"
      ]
    },
    {
      "login": "dlehmhus",
      "name": "Dario Lehmhus",
      "avatar_url": "https://avatars.githubusercontent.com/u/27899554?v=4",
      "profile": "https://github.com/dlehmhus",
      "contributions": [
        "code"
      ]
    },
    {
      "login": "lodmfjord",
      "name": "lommi",
      "avatar_url": "https://avatars.githubusercontent.com/u/5091589?v=4",
      "profile": "https://github.com/lodmfjord",
      "contributions": [
        "code"
      ]
    },
    {
      "login": "bmuenzenmeyer",
      "name": "Brian Muenzenmeyer",
      "avatar_url": "https://avatars.githubusercontent.com/u/298435?v=4",
      "profile": "https://www.brianmuenzenmeyer.com",
      "contributions": [
        "doc"
      ]
    },
    {
      "login": "dobesv",
      "name": "Dobes Vandermeer",
      "avatar_url": "https://avatars.githubusercontent.com/u/327833?v=4",
      "profile": "http://dobesv.com",
      "contributions": [
        "code"
      ]
    },
    {
      "login": "zigang93",
      "name": "Tan Zi Gang",
      "avatar_url": "https://avatars.githubusercontent.com/u/11520821?v=4",
      "profile": "http://tanzigang.com",
      "contributions": [
        "code"
      ]
    },
    {
      "login": "jgoz",
      "name": "John Gozde",
      "avatar_url": "https://avatars.githubusercontent.com/u/132233?v=4",
      "profile": "https://github.com/jgoz",
      "contributions": [
        "code"
      ]
    },
    {
      "login": "sppatel",
      "name": "Sachin Patel",
      "avatar_url": "https://avatars.githubusercontent.com/u/989367?v=4",
      "profile": "https://github.com/sppatel",
      "contributions": [
        "code"
      ]
    },
    {
<<<<<<< HEAD
      "login": "emalihin",
      "name": "Eugene Malihins",
      "avatar_url": "https://avatars.githubusercontent.com/u/6379998?v=4",
      "profile": "https://github.com/emalihin",
      "contributions": [
        "code"
=======
      "login": "joedevivo",
      "name": "Joe DeVivo",
      "avatar_url": "https://avatars.githubusercontent.com/u/55951?v=4",
      "profile": "http://joedevivo.com",
      "contributions": [
        "infra"
>>>>>>> b8285b14
      ]
    }
  ],
  "contributorsPerLine": 7,
  "skipCi": true,
  "repoType": "github",
  "repoHost": "https://github.com",
  "projectName": "turborepo-remote-cache",
  "projectOwner": "ducktors"
}<|MERGE_RESOLUTION|>--- conflicted
+++ resolved
@@ -94,21 +94,21 @@
       ]
     },
     {
-<<<<<<< HEAD
       "login": "emalihin",
       "name": "Eugene Malihins",
       "avatar_url": "https://avatars.githubusercontent.com/u/6379998?v=4",
       "profile": "https://github.com/emalihin",
       "contributions": [
         "code"
-=======
+      ]
+    },
+     {
       "login": "joedevivo",
       "name": "Joe DeVivo",
       "avatar_url": "https://avatars.githubusercontent.com/u/55951?v=4",
       "profile": "http://joedevivo.com",
       "contributions": [
         "infra"
->>>>>>> b8285b14
       ]
     }
   ],
