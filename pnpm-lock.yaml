--- conflicted
+++ resolved
@@ -56,13 +56,8 @@
   semantic-release: ^19.0.5
   tap: ^15.1.5
   ts-node: ^10.4.0
-<<<<<<< HEAD
-  tslib: 2.3.1
+  tslib: 2.5.0
   tsup: ^6.5.0
-=======
-  tslib: 2.5.0
-  tsup: ^5.11.6
->>>>>>> 18cffd83
   typescript: ^4.5.4
 
 dependencies:
